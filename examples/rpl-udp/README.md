A simple RPL network with UDP communication. This is a self-contained example:
it includes a DAG root (`udp-server.c`) and DAG nodes (`udp-clients.c`).
This example runs without a border router -- this is a stand-alone RPL network.

The DAG root also acts as UDP server. The DAG nodes are UDP client. The clients
send a UDP request periodically, that simply includes a counter as payload.
When receiving a request, The server sends a response with the same counter
back to the originator.

<<<<<<< HEAD
The simulation files show example networks, for sky motes and for cooja motes.

For this example a "renode" make target is available, to run a two node
emulation in the Renode framework. For further instructions on installing and
using Renode please refer to [Contiki-NG wiki][1].

[1]: https://github.com/contiki-ng/contiki-ng/wiki/Tutorial:-Running-Contiki%E2%80%90NG-in-Renode
=======
The `.csc` files show example networks in the Cooja simulator, for sky motes and
for cooja motes.
>>>>>>> 8f8c7470
<|MERGE_RESOLUTION|>--- conflicted
+++ resolved
@@ -7,15 +7,11 @@
 When receiving a request, The server sends a response with the same counter
 back to the originator.
 
-<<<<<<< HEAD
-The simulation files show example networks, for sky motes and for cooja motes.
+The `.csc` files show example networks in the Cooja simulator, for sky motes and
+for cooja motes.
 
 For this example a "renode" make target is available, to run a two node
 emulation in the Renode framework. For further instructions on installing and
 using Renode please refer to [Contiki-NG wiki][1].
 
-[1]: https://github.com/contiki-ng/contiki-ng/wiki/Tutorial:-Running-Contiki%E2%80%90NG-in-Renode
-=======
-The `.csc` files show example networks in the Cooja simulator, for sky motes and
-for cooja motes.
->>>>>>> 8f8c7470
+[1]: https://github.com/contiki-ng/contiki-ng/wiki/Tutorial:-Running-Contiki%E2%80%90NG-in-Renode